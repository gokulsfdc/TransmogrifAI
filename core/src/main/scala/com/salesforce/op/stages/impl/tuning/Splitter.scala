--- conflicted
+++ resolved
@@ -33,18 +33,14 @@
 import org.apache.spark.ml.param._
 import org.apache.spark.sql.{Dataset, Row}
 import com.salesforce.op.stages.impl.MetadataLike
-<<<<<<< HEAD
 import com.salesforce.op.stages.impl.selector.ModelSelectorBase
 import com.salesforce.op.utils.reflection.ReflectionUtils
 import org.apache.spark.sql.types.{Metadata, MetadataBuilder}
-=======
-import com.salesforce.op.stages.impl.selector.ModelSelectorBaseNames
 import com.salesforce.op.utils.spark.RichMetadata._
 import org.apache.spark.sql.types.Metadata
 
 import scala.util.Try
 
->>>>>>> 88052182
 
 
 
@@ -127,8 +123,9 @@
 
 private[op] object SplitterSummary {
   val ClassName: String = "className"
-<<<<<<< HEAD
-  def fromMap(map: Map[String, Any]): SplitterSummary = {
+
+  def fromMetadata(metadata: Metadata): Try[SplitterSummary] = Try {
+    val map = metadata.wrapped.underlyingMap
     map(ClassName) match {
       case s if s == classOf[DataSplitterSummary].getCanonicalName => DataSplitterSummary()
       case s if s == classOf[DataBalancerSummary].getCanonicalName => DataBalancerSummary(
@@ -141,22 +138,6 @@
       case s if s == classOf[DataCutterSummary].getCanonicalName => DataCutterSummary(
         labelsKept = map(ModelSelectorBase.LabelsKept).asInstanceOf[Array[Double]],
         labelsDropped = map(ModelSelectorBase.LabelsDropped).asInstanceOf[Array[Double]]
-=======
-  def fromMetadata(metadata: Metadata): Try[SplitterSummary] = Try {
-    val map = metadata.wrapped.underlyingMap
-    map(ClassName) match {
-      case s if s == classOf[DataSplitterSummary].getCanonicalName => DataSplitterSummary()
-      case s if s == classOf[DataBalancerSummary].getCanonicalName => DataBalancerSummary(
-        positiveLabels = map(ModelSelectorBaseNames.Positive).asInstanceOf[Long],
-        negativeLabels = map(ModelSelectorBaseNames.Negative).asInstanceOf[Long],
-        desiredFraction = map(ModelSelectorBaseNames.Desired).asInstanceOf[Double],
-        upSamplingFraction = map(ModelSelectorBaseNames.UpSample).asInstanceOf[Double],
-        downSamplingFraction = map(ModelSelectorBaseNames.DownSample).asInstanceOf[Double]
-      )
-      case s if s == classOf[DataCutterSummary].getCanonicalName => DataCutterSummary(
-        labelsKept = map(ModelSelectorBaseNames.LabelsKept).asInstanceOf[Array[Double]],
-        labelsDropped = map(ModelSelectorBaseNames.LabelsDropped).asInstanceOf[Array[Double]]
->>>>>>> 88052182
       )
     }
   }
