--- conflicted
+++ resolved
@@ -107,10 +107,6 @@
       assertFractions(Array(1 - p, p), train)
       assertFractions(Array(1 - p, p), validate)
     }
-<<<<<<< HEAD
-    println(balancer.get.summary)
-=======
->>>>>>> 88052182
     balancer.get.summary.get.toMetadata() should not be new MetadataBuilder().build()
   }
 
